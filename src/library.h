/* -*- c++ -*- ----------------------------------------------------------
   LAMMPS - Large-scale Atomic/Molecular Massively Parallel Simulator
   http://lammps.sandia.gov, Sandia National Laboratories
   Steve Plimpton, sjplimp@sandia.gov

   Copyright (2003) Sandia Corporation.  Under the terms of Contract
   DE-AC04-94AL85000 with Sandia Corporation, the U.S. Government retains
   certain rights in this software.  This software is distributed under
   the GNU General Public License.

   See the README file in the top-level LAMMPS directory.
------------------------------------------------------------------------- */

#ifndef LAMMPS_LIBRARY_H
#define LAMMPS_LIBRARY_H

/*
 * C style library interface to LAMMPS which allows to create
 * and control instances of the LAMMPS C++ class and exchange
 * data with it.  The C bindings are then used as basis for
 * the ctypes based Python wrapper in lammps.py and also there
 * are Fortran interfaces that expose the functionality by
 * using the ISO_C_BINDINGS module in modern Fortran.
 * If needed, new LAMMPS-specific functions can be added to
 * expose additional LAMMPS functionality to this library interface.
 */

/*
 * Follow the behavior of regular LAMMPS compilation and assume
 * -DLAMMPS_SMALLBIG when no define is set.
 */
#if !defined(LAMMPS_BIGBIG) && !defined(LAMMPS_SMALLBIG) && !defined(LAMMPS_SMALLSMALL)
#define LAMMPS_SMALLBIG
#endif

#include <mpi.h>
#if defined(LAMMPS_BIGBIG) || defined(LAMMPS_SMALLBIG)
#include <inttypes.h>  /* for int64_t */
#endif

#ifdef __cplusplus
extern "C" {
#endif

/* create or delete a LAMMPS instance and related functions */
  void lammps_open(int argc, char **argv, MPI_Comm comm, void **ptr);
  void lammps_open_no_mpi(int argc, char **argv, void **ptr);
  void lammps_close(void *ptr);
  void lammps_finalize();
  int  lammps_version(void *ptr);

  void lammps_file(void * ptr, char * filename);

  char *lammps_command(void *, char *);
  void lammps_commands_list(void *, int, char **);
  void lammps_commands_string(void *, char *);
  void lammps_free(void *);

  int lammps_extract_setting(void *, char *);
  void *lammps_extract_global(void *, char *);
  void lammps_extract_box(void *, double *, double *,
                          double *, double *, double *, int *, int *);
  void *lammps_extract_atom(void *, char *);
  void *lammps_extract_compute(void *, char *, int, int);
  void *lammps_extract_fix(void *, char *, int, int, int, int);
  void *lammps_extract_variable(void *, char *, char *);

  double lammps_get_thermo(void *, char *);
  int lammps_get_natoms(void *);

  int lammps_set_variable(void *, char *, char *);
  void lammps_reset_box(void *, double *, double *, double, double, double);

  void lammps_gather_atoms(void *, char *, int, int, void *);
  void lammps_gather_atoms_concat(void *, char *, int, int, void *);
  void lammps_gather_atoms_subset(void *, char *, int, int, int, int *, void *);
  void lammps_scatter_atoms(void *, char *, int, int, void *);
  void lammps_scatter_atoms_subset(void *, char *, int, int, int, int *, void *);

#if defined(LAMMPS_BIGBIG)
  typedef void (*FixExternalFnPtr)(void *, int64_t, int, int64_t *, double **, double **);
  void lammps_set_fix_external_callback(void *, char *, FixExternalFnPtr, void*);
#elif defined(LAMMPS_SMALLBIG)
  typedef void (*FixExternalFnPtr)(void *, int64_t, int, int *, double **, double **);
  void lammps_set_fix_external_callback(void *, char *, FixExternalFnPtr, void*);
#else
  typedef void (*FixExternalFnPtr)(void *, int, int, int *, double **, double **);
  void lammps_set_fix_external_callback(void *, char *, FixExternalFnPtr, void*);
#endif

<<<<<<< HEAD
  int lammps_config_has_package(char * package_name);
  int lammps_config_package_count();
  int lammps_config_package_name(int index, char * buffer, int max_size);
  int lammps_config_has_gzip_support();
  int lammps_config_has_png_support();
  int lammps_config_has_jpeg_support();
  int lammps_config_has_ffmpeg_support();
  int lammps_config_has_exceptions();

  int lammps_find_pair_neighlist(void* ptr, char * style, int exact, int nsub, int request);
  int lammps_find_fix_neighlist(void* ptr, char * id, int request);
  int lammps_find_compute_neighlist(void* ptr, char * id, int request);
  int lammps_neighlist_num_elements(void* ptr, int idx);
  void lammps_neighlist_element_neighbors(void * ptr, int idx, int element, int * iatom, int * numneigh, int ** neighbors);
=======
int lammps_config_has_package(char * package_name);
int lammps_config_package_count();
int lammps_config_package_name(int index, char * buffer, int max_size);
int lammps_config_has_gzip_support();
int lammps_config_has_png_support();
int lammps_config_has_jpeg_support();
int lammps_config_has_ffmpeg_support();
int lammps_config_has_exceptions();

int lammps_has_style(void* ptr, char * category, char * name);
int lammps_style_count(void* ptr, char * category);
int lammps_style_name(void*ptr, char * category, int index, char * buffer, int max_size);

int lammps_find_pair_neighlist(void* ptr, char * style, int exact, int nsub, int request);
int lammps_find_fix_neighlist(void* ptr, char * id, int request);
int lammps_find_compute_neighlist(void* ptr, char * id, int request);
int lammps_neighlist_num_elements(void* ptr, int idx);
void lammps_neighlist_element_neighbors(void * ptr, int idx, int element, int * iatom, int * numneigh, int ** neighbors);
>>>>>>> fbac800b

// lammps_create_atoms() takes tagint and imageint as args
// ifdef insures they are compatible with rest of LAMMPS
// caller must match to how LAMMPS library is built

#ifdef LAMMPS_BIGBIG
  void lammps_create_atoms(void *, int, int64_t *, int *,
                           double *, double *, int64_t *, int);
#else
  void lammps_create_atoms(void *, int, int *, int *,
                           double *, double *, int *, int);
#endif

#ifdef LAMMPS_EXCEPTIONS
  int lammps_has_error(void *);
  int lammps_get_last_error_message(void *, char *, int);
#endif

#undef LAMMPS
#ifdef __cplusplus
}
#endif

#endif /* LAMMPS_LIBRARY_H */
/* ERROR/WARNING messages:

E: Library error: issuing LAMMPS command during run

UNDOCUMENTED

W: Library error in lammps_gather_atoms

This library function cannot be used if atom IDs are not defined
or are not consecutively numbered.

W: lammps_gather_atoms: unknown property name

UNDOCUMENTED

W: Library error in lammps_gather_atoms_subset

UNDOCUMENTED

W: lammps_gather_atoms_subset: unknown property name

UNDOCUMENTED

W: Library error in lammps_scatter_atoms

This library function cannot be used if atom IDs are not defined or
are not consecutively numbered, or if no atom map is defined.  See the
atom_modify command for details about atom maps.

W: lammps_scatter_atoms: unknown property name

UNDOCUMENTED

W: Library error in lammps_scatter_atoms_subset

UNDOCUMENTED

W: lammps_scatter_atoms_subset: unknown property name

UNDOCUMENTED

W: Library error in lammps_create_atoms

UNDOCUMENTED

W: Library warning in lammps_create_atoms, invalid total atoms %ld %ld

UNDOCUMENTED

*/<|MERGE_RESOLUTION|>--- conflicted
+++ resolved
@@ -38,11 +38,12 @@
 #include <inttypes.h>  /* for int64_t */
 #endif
 
+/* ifdefs allow this file to be included in a C program */
+
 #ifdef __cplusplus
 extern "C" {
 #endif
 
-/* create or delete a LAMMPS instance and related functions */
   void lammps_open(int argc, char **argv, MPI_Comm comm, void **ptr);
   void lammps_open_no_mpi(int argc, char **argv, void **ptr);
   void lammps_close(void *ptr);
@@ -88,7 +89,6 @@
   void lammps_set_fix_external_callback(void *, char *, FixExternalFnPtr, void*);
 #endif
 
-<<<<<<< HEAD
   int lammps_config_has_package(char * package_name);
   int lammps_config_package_count();
   int lammps_config_package_name(int index, char * buffer, int max_size);
@@ -98,31 +98,15 @@
   int lammps_config_has_ffmpeg_support();
   int lammps_config_has_exceptions();
 
+  int lammps_has_style(void* ptr, char * category, char * name);
+  int lammps_style_count(void* ptr, char * category);
+  int lammps_style_name(void*ptr, char * category, int index, char * buffer, int max_size);
+
   int lammps_find_pair_neighlist(void* ptr, char * style, int exact, int nsub, int request);
   int lammps_find_fix_neighlist(void* ptr, char * id, int request);
   int lammps_find_compute_neighlist(void* ptr, char * id, int request);
   int lammps_neighlist_num_elements(void* ptr, int idx);
   void lammps_neighlist_element_neighbors(void * ptr, int idx, int element, int * iatom, int * numneigh, int ** neighbors);
-=======
-int lammps_config_has_package(char * package_name);
-int lammps_config_package_count();
-int lammps_config_package_name(int index, char * buffer, int max_size);
-int lammps_config_has_gzip_support();
-int lammps_config_has_png_support();
-int lammps_config_has_jpeg_support();
-int lammps_config_has_ffmpeg_support();
-int lammps_config_has_exceptions();
-
-int lammps_has_style(void* ptr, char * category, char * name);
-int lammps_style_count(void* ptr, char * category);
-int lammps_style_name(void*ptr, char * category, int index, char * buffer, int max_size);
-
-int lammps_find_pair_neighlist(void* ptr, char * style, int exact, int nsub, int request);
-int lammps_find_fix_neighlist(void* ptr, char * id, int request);
-int lammps_find_compute_neighlist(void* ptr, char * id, int request);
-int lammps_neighlist_num_elements(void* ptr, int idx);
-void lammps_neighlist_element_neighbors(void * ptr, int idx, int element, int * iatom, int * numneigh, int ** neighbors);
->>>>>>> fbac800b
 
 // lammps_create_atoms() takes tagint and imageint as args
 // ifdef insures they are compatible with rest of LAMMPS
